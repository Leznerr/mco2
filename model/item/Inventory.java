package model.item;

import model.util.GameException;
import model.util.InputValidator;

import java.util.ArrayList;
import java.util.Collections;
import java.util.List;
import java.io.Serializable;

/**
 * Represents a character's inventory of magic items in <i>Fatal Fantasy: Tactics</i>.
 *
 * <h2>Inventory Management</h2>
 * <ul>
 * <li><strong>Unified Storage:</strong> A single list holds all magic items, regardless of type.</li>
 * <li><strong>Equipped Item:</strong> At most one item from the inventory can be equipped at a time.</li>
 * <li><strong>Encapsulation:</strong> Exposes read-only views of its contents.</li>
 * </ul>
 *
 * <h3>Specification Mapping</h3>
 * <ul>
 * <li><strong>MCO2 Core:</strong> Magic Item System (inventory, equipment, consumption).</li>
 * </ul>
 */
public final class Inventory implements Serializable {

    private static final long serialVersionUID = 1L;

    /** A unified list of all magic items the character possesses. Always initialized. Never null. */
    private List<MagicItem> items = new ArrayList<>();

    /** A reference to the currently equipped magic item, which must also be in the items list. */
    private MagicItem equippedItem;

    /**
     * Constructs an empty inventory with no items and nothing equipped.
     */
    public Inventory() {
        this.equippedItem = null;
    }

    /**
     * Creates a new inventory that is a deep copy of the supplied one. Each
     * contained {@link MagicItem} is cloned via {@link MagicItem#copy()} so the
     * resulting inventory is completely independent of the original.  The
     * equipped item state is preserved if applicable.
     *
     * @param other the inventory to copy (must not be {@code null})
     */
    public Inventory(Inventory other) {
        this();
        InputValidator.requireNonNull(other, "other inventory");
        for (MagicItem item : other.items) {
            MagicItem copy = item.copy();
            items.add(copy);
            if (item.equals(other.equippedItem)) {
                equippedItem = copy;
            }
        }
    }

    /**
     * Returns the currently equipped magic item, if any.
     *
     * @return equipped {@link MagicItem}, or {@code null} if none.
     */
    public MagicItem getEquippedItem() {
        return equippedItem;
    }

    /**
     * Returns an unmodifiable snapshot of all items currently stored in this
     * inventory.  The returned list is a defensive copy and cannot be modified
     * by the caller.
     *
     * @return an unmodifiable list containing all magic items
     */
    public List<MagicItem> getAllItems() {
        return Collections.unmodifiableList(new ArrayList<>(items));
    }

    /**
<<<<<<< HEAD
     * Adds a new magic item to the inventory. Duplicate references are ignored
     * so that each item appears at most once.
=======
     * Checks if the inventory currently contains the given item.
     *
     * @param item the item to check for (non-null)
     * @return {@code true} if present, otherwise {@code false}
     */
    public boolean hasItem(MagicItem item) {
        InputValidator.requireNonNull(item, "Item to check");
        return items.contains(item);
    }

    /**
     * Adds a new magic item to the inventory.
>>>>>>> e15a5080
     *
     * @param item the item to add (must not be {@code null})
     */
    public void addItem(MagicItem item) {
        InputValidator.requireNonNull(item, "Item to add");
        if (items.contains(item)) {
            return; // prevent duplicates
        }
        items.add(item);
    }

    /**
     * Removes a magic item from the inventory. If the removed item was
     * currently equipped it will be automatically unequipped.  Attempting to
     * remove an item that is not present has no effect.
     *
     * @param item the item to remove (must not be {@code null})
     * @return {@code true} if the item existed and was removed
     */
    public boolean removeItem(MagicItem item) {
        InputValidator.requireNonNull(item, "Item to remove");
        if (item.equals(equippedItem)) {
            unequipItem();
        }
        return items.remove(item);
    }

    /**
     * Sets the provided item as this inventory's equipped item. Only one item
     * may be equipped at any time; any previously equipped item will simply be
     * replaced. The item must already exist within this inventory.
     *
     * @param item the item to equip (must not be {@code null})
     * @throws GameException if the item is not currently held in the inventory
     */
    public void equipItem(MagicItem item) throws GameException {
        InputValidator.requireNonNull(item, "Item to equip");
        if (!items.contains(item)) {
            throw new GameException("Cannot equip item '" + item.getName() + "' because it is not in the inventory.");
        }
        this.equippedItem = item;
    }

    /**
     * Clears the equipped item slot. The unequipped item remains in the
     * inventory list.
     */
    public void unequipItem() {
        this.equippedItem = null;
    }

    /**
     * Consumes a {@link SingleUseItem} from the inventory. The item is removed
     * and the equipped slot cleared if it was equipped. This method performs no
     * activation logic; effect handling is expected elsewhere.
     *
     * @param item the single-use item to consume (must not be {@code null})
     * @throws GameException if the item is not present in the inventory
     */
    public void useSingleUseItem(SingleUseItem item) throws GameException {
        InputValidator.requireNonNull(item, "Single-use item to use");
        if (!items.contains(item)) {
            throw new GameException("Cannot use item: not found in inventory.");
        }

        items.remove(item);
        if (item.equals(equippedItem)) {
            equippedItem = null;
        }
        // Item effect application occurs in controller/battle logic
    }

    /**
     * Ensures the items list is not null when deserialised.
     */
    private void readObject(java.io.ObjectInputStream in)
            throws java.io.IOException, ClassNotFoundException {
        in.defaultReadObject();
        if (items == null) {
            items = new ArrayList<>();
        }
    }

} <|MERGE_RESOLUTION|>--- conflicted
+++ resolved
@@ -80,24 +80,7 @@
         return Collections.unmodifiableList(new ArrayList<>(items));
     }
 
-    /**
-<<<<<<< HEAD
-     * Adds a new magic item to the inventory. Duplicate references are ignored
-     * so that each item appears at most once.
-=======
-     * Checks if the inventory currently contains the given item.
-     *
-     * @param item the item to check for (non-null)
-     * @return {@code true} if present, otherwise {@code false}
-     */
-    public boolean hasItem(MagicItem item) {
-        InputValidator.requireNonNull(item, "Item to check");
-        return items.contains(item);
-    }
 
-    /**
-     * Adds a new magic item to the inventory.
->>>>>>> e15a5080
      *
      * @param item the item to add (must not be {@code null})
      */
