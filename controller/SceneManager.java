--- conflicted
+++ resolved
@@ -78,31 +78,6 @@
         if (mainMenuView == null) {
             mainMenuView = new MainMenuView();
 
-<<<<<<< HEAD
-            if (hallOfFameView == null) {
-                hallOfFameView = new HallOfFameManagementView();
-            }
-
-            if (hallOfFameController == null) {
-                hallOfFameController = new HallOfFameController(hallOfFameView, this);
-                hallOfFameView.setActionListener(hallOfFameController);
-                root.add(hallOfFameView.getContentPane(), CARD_HALL_OF_FAME);
-            }
-
-            if (gameManagerController == null) {
-                gameManagerController = new GameManagerController(this, hallOfFameController, mainMenuView);
-=======
-            // Ensure Hall of Fame view exists before creating its controller
-            if (hallOfFameView == null) {
-                hallOfFameView = new HallOfFameManagementView();
-                root.add(hallOfFameView.getContentPane(), CARD_HALL_OF_FAME);
-            }
-
-            // Initialize the controller only once
-            if (gameManagerController == null) {
-                HallOfFameController hofController = new HallOfFameController(hallOfFameView);
-                gameManagerController = new GameManagerController(this, hofController, mainMenuView);
->>>>>>> d78de0c8
             }
             mainMenuView.setActionListener(gameManagerController);
             root.add(mainMenuView, CARD_MAIN_MENU);
@@ -201,15 +176,7 @@
     public void showHallOfFameManagement() {
         if (hallOfFameView == null) {
             hallOfFameView = new HallOfFameManagementView();
-<<<<<<< HEAD
-            hallOfFameController = new HallOfFameController(hallOfFameView, this);
-            hallOfFameView.setActionListener(hallOfFameController);
-            root.add(hallOfFameView.getContentPane(), CARD_HALL_OF_FAME);
-=======
-            HallOfFameController controller = new HallOfFameController(hallOfFameView);
-            hallOfFameView.setActionListener(controller);
-            root.add(hallOfFameView, CARD_HALL_OF_FAME);
->>>>>>> d78de0c8
+<<<
         }
         cards.show(root, CARD_HALL_OF_FAME);
     }
