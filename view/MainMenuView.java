package view;

import java.awt.Component;
import java.awt.Graphics;
import java.awt.Image;
import java.awt.FlowLayout;
import java.awt.event.ActionListener;
import java.awt.event.WindowAdapter;
import java.awt.event.WindowEvent;

import javax.swing.Box;
import javax.swing.BoxLayout;
import javax.swing.ImageIcon;
import javax.swing.JButton;
import javax.swing.JFrame;
import javax.swing.JLabel;
import javax.swing.JOptionPane;
import javax.swing.JPanel;

// import controller.____;

/**
 * The main menu view for Fatal Fantasy: Tactics Game.
 */
public class MainMenuView extends JFrame {
    // Button labels
    public static final String REGISTER_PLAYERS = "Register Players";
    public static final String MANAGE_CHARACTERS = "Manage Characters";
    public static final String START_BATTLE = "Start Battle";
    public static final String TRADE = "Trading Hall";
    public static final String HALL_OF_FAME = "Hall Of Fame";
    public static final String EXIT = "Exit";

    // Action command constants
    public static final String ACTION_REGISTER_PLAYERS = "ACTION_REGISTER_PLAYERS";
    public static final String ACTION_MANAGE_CHARACTERS = "ACTION_MANAGE_CHARACTERS";
    public static final String ACTION_HALL_OF_FAME = "ACTION_HALL_OF_FAME";
    public static final String ACTION_TRADING_HALL = "ACTION_TRADING_HALL";
    public static final String ACTION_START_BATTLE = "ACTION_START_BATTLE";
    public static final String ACTION_EXIT = "ACTION_EXIT";

    // UI components
    private JButton btnRegisterPlayers;
    private JButton btnManageCharacters;
    private JButton btnStartBattle;
    private JButton btnTrade;
    private JButton btnHallOfFame;
    private JButton btnExit;


    /**
     * Constructs the Main Menu UI of Fatal Fantasy: Tactics Game.
     */
    public MainMenuView() {
        super("Fatal Fantasy: Tactics | Main Menu");

        initUI();
        
        setSize(800, 700);
        // Use DO_NOTHING_ON_CLOSE so GameManagerController can handle
        // confirmation and graceful shutdown.
        setDefaultCloseOperation(JFrame.DO_NOTHING_ON_CLOSE);

<<<<<<< HEAD
        setLocationRelativeTo(null);
        setResizable(false);
        setVisible(true);
    }
=======
        setLocationRelativeTo(null);
        setResizable(false);

        // Dispose this frame when the user clicks the window close button so
        // the application can terminate naturally when no windows remain.
        addWindowListener(new WindowAdapter() {
            @Override
            public void windowClosing(WindowEvent e) {
                dispose();
            }
        });
        setVisible(true);
    }
>>>>>>> bf2c7d80


    /**
     * Initializes the UI components and arranges them in the main layout.
     */
    private void initUI() {
        JPanel backgroundPanel = new JPanel() {
            private Image bg = new ImageIcon("view/assets/MainMenuBG.jpg").getImage();

            @Override
            protected void paintComponent(Graphics g) {
                super.paintComponent(g);
                int panelWidth = getWidth();
                int panelHeight = getHeight();
                int imgWidth = bg.getWidth(this);
                int imgHeight = bg.getHeight(this);
                double scale = Math.max(
                    panelWidth / (double) imgWidth,
                    panelHeight / (double) imgHeight
                );
                int width = (int) (imgWidth * scale);
                int height = (int) (imgHeight * scale);
                int x = (panelWidth - width) / 2;
                int y = (panelHeight - height) / 2;
                g.drawImage(bg, x, y, width, height, this);
            }
        };
        
        backgroundPanel.setLayout(new BoxLayout(backgroundPanel, BoxLayout.Y_AXIS));

        // Add vertical space at the top
        backgroundPanel.add(Box.createVerticalStrut(30));

        // Logo image centered and scaled
        ImageIcon logoIcon = new ImageIcon("view/assets/MainLogoBG2.png");
        Image logoImg = logoIcon.getImage().getScaledInstance(300, -1, Image.SCALE_SMOOTH);
        JLabel logoLabel = new JLabel(new ImageIcon(logoImg));
        logoLabel.setAlignmentX(Component.CENTER_ALIGNMENT);
        backgroundPanel.add(logoLabel);

        // Add vertical space between logo and buttons
        backgroundPanel.add(Box.createVerticalStrut(20));

        // Panel for buttons, centered within a wrapper
        JPanel buttonPanel = new JPanel();
        buttonPanel.setOpaque(false);
        buttonPanel.setLayout(new BoxLayout(buttonPanel, BoxLayout.Y_AXIS));

        btnRegisterPlayers = new RoundedButton(REGISTER_PLAYERS);
        btnManageCharacters = new RoundedButton(MANAGE_CHARACTERS);
        btnStartBattle = new RoundedButton(START_BATTLE);
        btnTrade = new RoundedButton(TRADE);
        btnHallOfFame = new RoundedButton(HALL_OF_FAME);
        btnExit = new RoundedButton(EXIT);

        btnRegisterPlayers.setActionCommand(ACTION_REGISTER_PLAYERS);
        btnManageCharacters.setActionCommand(ACTION_MANAGE_CHARACTERS);
        btnHallOfFame.setActionCommand(ACTION_HALL_OF_FAME);
        btnTrade.setActionCommand(ACTION_TRADING_HALL);
        btnStartBattle.setActionCommand(ACTION_START_BATTLE);
        btnExit.setActionCommand(ACTION_EXIT);

        // Add buttons with consistent vertical spacing
        buttonPanel.add(btnRegisterPlayers);
        buttonPanel.add(Box.createVerticalStrut(10));
        buttonPanel.add(btnManageCharacters);
        buttonPanel.add(Box.createVerticalStrut(10));
        buttonPanel.add(btnStartBattle);
        buttonPanel.add(Box.createVerticalStrut(10));
        buttonPanel.add(btnTrade);
        buttonPanel.add(Box.createVerticalStrut(10));
        buttonPanel.add(btnHallOfFame);
        buttonPanel.add(Box.createVerticalStrut(10));
        buttonPanel.add(btnExit);

        // Wrap the button panel in a centered container
        buttonPanel.setAlignmentX(Component.CENTER_ALIGNMENT);
        JPanel wrapper = new JPanel(new FlowLayout(FlowLayout.CENTER, 0, 0));
        wrapper.setOpaque(false);
        wrapper.add(buttonPanel);
        backgroundPanel.add(wrapper);

        // Add vertical glue to push everything to the center
        backgroundPanel.add(Box.createVerticalGlue());

        setContentPane(backgroundPanel);
    }


    /**
     * Sets the action listener for the button click events.
     * 
     * @param listener The listener
     */
    public void setActionListener(ActionListener listener) {
        btnRegisterPlayers.addActionListener(listener);
        btnManageCharacters.addActionListener(listener);
        btnHallOfFame.addActionListener(listener);
        btnTrade.addActionListener(listener);
        btnStartBattle.addActionListener(listener);
        btnExit.addActionListener(listener);
    }
    
}
<|MERGE_RESOLUTION|>--- conflicted
+++ resolved
@@ -1,187 +1,167 @@
-package view;
-
-import java.awt.Component;
-import java.awt.Graphics;
-import java.awt.Image;
-import java.awt.FlowLayout;
-import java.awt.event.ActionListener;
-import java.awt.event.WindowAdapter;
-import java.awt.event.WindowEvent;
-
-import javax.swing.Box;
-import javax.swing.BoxLayout;
-import javax.swing.ImageIcon;
-import javax.swing.JButton;
-import javax.swing.JFrame;
-import javax.swing.JLabel;
-import javax.swing.JOptionPane;
-import javax.swing.JPanel;
-
-// import controller.____;
-
-/**
- * The main menu view for Fatal Fantasy: Tactics Game.
- */
-public class MainMenuView extends JFrame {
-    // Button labels
-    public static final String REGISTER_PLAYERS = "Register Players";
-    public static final String MANAGE_CHARACTERS = "Manage Characters";
-    public static final String START_BATTLE = "Start Battle";
-    public static final String TRADE = "Trading Hall";
-    public static final String HALL_OF_FAME = "Hall Of Fame";
-    public static final String EXIT = "Exit";
-
-    // Action command constants
-    public static final String ACTION_REGISTER_PLAYERS = "ACTION_REGISTER_PLAYERS";
-    public static final String ACTION_MANAGE_CHARACTERS = "ACTION_MANAGE_CHARACTERS";
-    public static final String ACTION_HALL_OF_FAME = "ACTION_HALL_OF_FAME";
-    public static final String ACTION_TRADING_HALL = "ACTION_TRADING_HALL";
-    public static final String ACTION_START_BATTLE = "ACTION_START_BATTLE";
-    public static final String ACTION_EXIT = "ACTION_EXIT";
-
-    // UI components
-    private JButton btnRegisterPlayers;
-    private JButton btnManageCharacters;
-    private JButton btnStartBattle;
-    private JButton btnTrade;
-    private JButton btnHallOfFame;
-    private JButton btnExit;
-
-
-    /**
-     * Constructs the Main Menu UI of Fatal Fantasy: Tactics Game.
-     */
-    public MainMenuView() {
-        super("Fatal Fantasy: Tactics | Main Menu");
-
-        initUI();
-        
-        setSize(800, 700);
-        // Use DO_NOTHING_ON_CLOSE so GameManagerController can handle
-        // confirmation and graceful shutdown.
-        setDefaultCloseOperation(JFrame.DO_NOTHING_ON_CLOSE);
-
-<<<<<<< HEAD
-        setLocationRelativeTo(null);
-        setResizable(false);
-        setVisible(true);
-    }
-=======
-        setLocationRelativeTo(null);
-        setResizable(false);
-
-        // Dispose this frame when the user clicks the window close button so
-        // the application can terminate naturally when no windows remain.
-        addWindowListener(new WindowAdapter() {
-            @Override
-            public void windowClosing(WindowEvent e) {
-                dispose();
-            }
-        });
-        setVisible(true);
-    }
->>>>>>> bf2c7d80
-
-
-    /**
-     * Initializes the UI components and arranges them in the main layout.
-     */
-    private void initUI() {
-        JPanel backgroundPanel = new JPanel() {
-            private Image bg = new ImageIcon("view/assets/MainMenuBG.jpg").getImage();
-
-            @Override
-            protected void paintComponent(Graphics g) {
-                super.paintComponent(g);
-                int panelWidth = getWidth();
-                int panelHeight = getHeight();
-                int imgWidth = bg.getWidth(this);
-                int imgHeight = bg.getHeight(this);
-                double scale = Math.max(
-                    panelWidth / (double) imgWidth,
-                    panelHeight / (double) imgHeight
-                );
-                int width = (int) (imgWidth * scale);
-                int height = (int) (imgHeight * scale);
-                int x = (panelWidth - width) / 2;
-                int y = (panelHeight - height) / 2;
-                g.drawImage(bg, x, y, width, height, this);
-            }
-        };
-        
-        backgroundPanel.setLayout(new BoxLayout(backgroundPanel, BoxLayout.Y_AXIS));
-
-        // Add vertical space at the top
-        backgroundPanel.add(Box.createVerticalStrut(30));
-
-        // Logo image centered and scaled
-        ImageIcon logoIcon = new ImageIcon("view/assets/MainLogoBG2.png");
-        Image logoImg = logoIcon.getImage().getScaledInstance(300, -1, Image.SCALE_SMOOTH);
-        JLabel logoLabel = new JLabel(new ImageIcon(logoImg));
-        logoLabel.setAlignmentX(Component.CENTER_ALIGNMENT);
-        backgroundPanel.add(logoLabel);
-
-        // Add vertical space between logo and buttons
-        backgroundPanel.add(Box.createVerticalStrut(20));
-
-        // Panel for buttons, centered within a wrapper
-        JPanel buttonPanel = new JPanel();
-        buttonPanel.setOpaque(false);
-        buttonPanel.setLayout(new BoxLayout(buttonPanel, BoxLayout.Y_AXIS));
-
-        btnRegisterPlayers = new RoundedButton(REGISTER_PLAYERS);
-        btnManageCharacters = new RoundedButton(MANAGE_CHARACTERS);
-        btnStartBattle = new RoundedButton(START_BATTLE);
-        btnTrade = new RoundedButton(TRADE);
-        btnHallOfFame = new RoundedButton(HALL_OF_FAME);
-        btnExit = new RoundedButton(EXIT);
-
-        btnRegisterPlayers.setActionCommand(ACTION_REGISTER_PLAYERS);
-        btnManageCharacters.setActionCommand(ACTION_MANAGE_CHARACTERS);
-        btnHallOfFame.setActionCommand(ACTION_HALL_OF_FAME);
-        btnTrade.setActionCommand(ACTION_TRADING_HALL);
-        btnStartBattle.setActionCommand(ACTION_START_BATTLE);
-        btnExit.setActionCommand(ACTION_EXIT);
-
-        // Add buttons with consistent vertical spacing
-        buttonPanel.add(btnRegisterPlayers);
-        buttonPanel.add(Box.createVerticalStrut(10));
-        buttonPanel.add(btnManageCharacters);
-        buttonPanel.add(Box.createVerticalStrut(10));
-        buttonPanel.add(btnStartBattle);
-        buttonPanel.add(Box.createVerticalStrut(10));
-        buttonPanel.add(btnTrade);
-        buttonPanel.add(Box.createVerticalStrut(10));
-        buttonPanel.add(btnHallOfFame);
-        buttonPanel.add(Box.createVerticalStrut(10));
-        buttonPanel.add(btnExit);
-
-        // Wrap the button panel in a centered container
-        buttonPanel.setAlignmentX(Component.CENTER_ALIGNMENT);
-        JPanel wrapper = new JPanel(new FlowLayout(FlowLayout.CENTER, 0, 0));
-        wrapper.setOpaque(false);
-        wrapper.add(buttonPanel);
-        backgroundPanel.add(wrapper);
-
-        // Add vertical glue to push everything to the center
-        backgroundPanel.add(Box.createVerticalGlue());
-
-        setContentPane(backgroundPanel);
-    }
-
-
-    /**
-     * Sets the action listener for the button click events.
-     * 
-     * @param listener The listener
-     */
-    public void setActionListener(ActionListener listener) {
-        btnRegisterPlayers.addActionListener(listener);
-        btnManageCharacters.addActionListener(listener);
-        btnHallOfFame.addActionListener(listener);
-        btnTrade.addActionListener(listener);
-        btnStartBattle.addActionListener(listener);
-        btnExit.addActionListener(listener);
-    }
-    
-}
+package view;
+
+import java.awt.Component;
+import java.awt.Graphics;
+import java.awt.Image;
+import java.awt.FlowLayout;
+import java.awt.event.ActionListener;
+import java.awt.event.WindowAdapter;
+import java.awt.event.WindowEvent;
+
+import javax.swing.Box;
+import javax.swing.BoxLayout;
+import javax.swing.ImageIcon;
+import javax.swing.JButton;
+import javax.swing.JFrame;
+import javax.swing.JLabel;
+import javax.swing.JOptionPane;
+import javax.swing.JPanel;
+
+// import controller.____;
+
+/**
+ * The main menu view for Fatal Fantasy: Tactics Game.
+ */
+public class MainMenuView extends JFrame {
+    // Button labels
+    public static final String REGISTER_PLAYERS = "Register Players";
+    public static final String MANAGE_CHARACTERS = "Manage Characters";
+    public static final String START_BATTLE = "Start Battle";
+    public static final String TRADE = "Trading Hall";
+    public static final String HALL_OF_FAME = "Hall Of Fame";
+    public static final String EXIT = "Exit";
+
+    // Action command constants
+    public static final String ACTION_REGISTER_PLAYERS = "ACTION_REGISTER_PLAYERS";
+    public static final String ACTION_MANAGE_CHARACTERS = "ACTION_MANAGE_CHARACTERS";
+    public static final String ACTION_HALL_OF_FAME = "ACTION_HALL_OF_FAME";
+    public static final String ACTION_TRADING_HALL = "ACTION_TRADING_HALL";
+    public static final String ACTION_START_BATTLE = "ACTION_START_BATTLE";
+    public static final String ACTION_EXIT = "ACTION_EXIT";
+
+    // UI components
+    private JButton btnRegisterPlayers;
+    private JButton btnManageCharacters;
+    private JButton btnStartBattle;
+    private JButton btnTrade;
+    private JButton btnHallOfFame;
+    private JButton btnExit;
+
+
+    /**
+     * Constructs the Main Menu UI of Fatal Fantasy: Tactics Game.
+     */
+    public MainMenuView() {
+        super("Fatal Fantasy: Tactics | Main Menu");
+
+        initUI();
+        
+        setSize(800, 700);
+        // Use DO_NOTHING_ON_CLOSE so GameManagerController can handle
+        // confirmation and graceful shutdown.
+        setDefaultCloseOperation(JFrame.DO_NOTHING_ON_CLOSE);
+
+
+
+    /**
+     * Initializes the UI components and arranges them in the main layout.
+     */
+    private void initUI() {
+        JPanel backgroundPanel = new JPanel() {
+            private Image bg = new ImageIcon("view/assets/MainMenuBG.jpg").getImage();
+
+            @Override
+            protected void paintComponent(Graphics g) {
+                super.paintComponent(g);
+                int panelWidth = getWidth();
+                int panelHeight = getHeight();
+                int imgWidth = bg.getWidth(this);
+                int imgHeight = bg.getHeight(this);
+                double scale = Math.max(
+                    panelWidth / (double) imgWidth,
+                    panelHeight / (double) imgHeight
+                );
+                int width = (int) (imgWidth * scale);
+                int height = (int) (imgHeight * scale);
+                int x = (panelWidth - width) / 2;
+                int y = (panelHeight - height) / 2;
+                g.drawImage(bg, x, y, width, height, this);
+            }
+        };
+        
+        backgroundPanel.setLayout(new BoxLayout(backgroundPanel, BoxLayout.Y_AXIS));
+
+        // Add vertical space at the top
+        backgroundPanel.add(Box.createVerticalStrut(30));
+
+        // Logo image centered and scaled
+        ImageIcon logoIcon = new ImageIcon("view/assets/MainLogoBG2.png");
+        Image logoImg = logoIcon.getImage().getScaledInstance(300, -1, Image.SCALE_SMOOTH);
+        JLabel logoLabel = new JLabel(new ImageIcon(logoImg));
+        logoLabel.setAlignmentX(Component.CENTER_ALIGNMENT);
+        backgroundPanel.add(logoLabel);
+
+        // Add vertical space between logo and buttons
+        backgroundPanel.add(Box.createVerticalStrut(20));
+
+        // Panel for buttons, centered within a wrapper
+        JPanel buttonPanel = new JPanel();
+        buttonPanel.setOpaque(false);
+        buttonPanel.setLayout(new BoxLayout(buttonPanel, BoxLayout.Y_AXIS));
+
+        btnRegisterPlayers = new RoundedButton(REGISTER_PLAYERS);
+        btnManageCharacters = new RoundedButton(MANAGE_CHARACTERS);
+        btnStartBattle = new RoundedButton(START_BATTLE);
+        btnTrade = new RoundedButton(TRADE);
+        btnHallOfFame = new RoundedButton(HALL_OF_FAME);
+        btnExit = new RoundedButton(EXIT);
+
+        btnRegisterPlayers.setActionCommand(ACTION_REGISTER_PLAYERS);
+        btnManageCharacters.setActionCommand(ACTION_MANAGE_CHARACTERS);
+        btnHallOfFame.setActionCommand(ACTION_HALL_OF_FAME);
+        btnTrade.setActionCommand(ACTION_TRADING_HALL);
+        btnStartBattle.setActionCommand(ACTION_START_BATTLE);
+        btnExit.setActionCommand(ACTION_EXIT);
+
+        // Add buttons with consistent vertical spacing
+        buttonPanel.add(btnRegisterPlayers);
+        buttonPanel.add(Box.createVerticalStrut(10));
+        buttonPanel.add(btnManageCharacters);
+        buttonPanel.add(Box.createVerticalStrut(10));
+        buttonPanel.add(btnStartBattle);
+        buttonPanel.add(Box.createVerticalStrut(10));
+        buttonPanel.add(btnTrade);
+        buttonPanel.add(Box.createVerticalStrut(10));
+        buttonPanel.add(btnHallOfFame);
+        buttonPanel.add(Box.createVerticalStrut(10));
+        buttonPanel.add(btnExit);
+
+        // Wrap the button panel in a centered container
+        buttonPanel.setAlignmentX(Component.CENTER_ALIGNMENT);
+        JPanel wrapper = new JPanel(new FlowLayout(FlowLayout.CENTER, 0, 0));
+        wrapper.setOpaque(false);
+        wrapper.add(buttonPanel);
+        backgroundPanel.add(wrapper);
+
+        // Add vertical glue to push everything to the center
+        backgroundPanel.add(Box.createVerticalGlue());
+
+        setContentPane(backgroundPanel);
+    }
+
+
+    /**
+     * Sets the action listener for the button click events.
+     * 
+     * @param listener The listener
+     */
+    public void setActionListener(ActionListener listener) {
+        btnRegisterPlayers.addActionListener(listener);
+        btnManageCharacters.addActionListener(listener);
+        btnHallOfFame.addActionListener(listener);
+        btnTrade.addActionListener(listener);
+        btnStartBattle.addActionListener(listener);
+        btnExit.addActionListener(listener);
+    }
+    
+}